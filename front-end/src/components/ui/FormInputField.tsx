import React, { useEffect, useRef, useState } from "react"
import { Markdown } from "@/components/Markdown.tsx"
import { Input } from "@/components/ui/input.tsx"
import { useFormContext } from "@/hooks/useFormContext.ts"
import { useTranslation } from "@/hooks/useTranslation.ts"

export const FormInputField: React.FC<{ id: string }> = ({ id }) => {
  const formContext = useFormContext()

  const {
    feedbackVariation,
    focus,
    feedback,
    align,
    placeholder,
    prompt,
    invalid,
    disabled,
    setText,
    text,
  } = formContext[id]

  // To select the first created input field on the site
  const firstInputRef = useRef<HTMLInputElement | null>(null)
  useEffect(() => {
    if (firstInputRef.current && focus) {
      firstInputRef.current.focus({ preventScroll: true })
    }
  }, [id])

  const inputBorderColor = invalid ? "border-red-500 focus:border-red-500" : ""

  let promptElement
  if (prompt) {
    promptElement = <Markdown md={prompt} />
  }

  let spacing
  if (align === "NL") {
    spacing = <br />
  }

  const [isInputFocused, setIsInputFocused] = useState(false)
  let inputElement
  // constantly below the input field
  if (feedbackVariation === "below") {
    inputElement = (
      <div>
        {spacing}
        <div className="flex flex-col">
          <div className="flex flex-row items-center">
<<<<<<< HEAD
            <div className={`${prompt ? "mr-2" : ""}`}>{promptElement}</div>
=======
            <div className="mr-2 whitespace-nowrap">{promptElement}</div>
>>>>>>> dead1755
            <div className={`relative h-full w-full`}>
              <Input
                ref={focus ? firstInputRef : null}
                key={`newline-input-${id}`}
                disabled={disabled}
                value={text || ""}
                onChange={(e) => {
                  if (setText) {
                    setText(e.target.value)
                  }
                }}
                type="text"
                className={`${inputBorderColor} focus:outline-none ${align.startsWith("OS") ? align.split("_")[1] : "w-full"}`}
                placeholder={placeholder || ""}
              />
            </div>
          </div>
          <FeedbackComponent
            formatFeedback={feedback ? feedback : ""}
            invalid={invalid}
            type={"below"}
          />
        </div>
        {spacing}
      </div>
    )
  } else {
    inputElement = (
      <div>
        {spacing}
        <div className="flex flex-row items-center">
<<<<<<< HEAD
          <div className={`${prompt ? "mr-2" : ""}`}>{promptElement}</div>
=======
          <div className="mr-2 whitespace-nowrap">{promptElement}</div>
>>>>>>> dead1755
          <div className={`relative h-full w-full`}>
            <Input
              ref={focus ? firstInputRef : null}
              key={`newline-input-${id}`}
              disabled={disabled}
              value={text || ""}
              onChange={(e) => {
                if (setText) {
                  setText(e.target.value)
                }
              }}
              onFocus={() => setIsInputFocused(true)}
              onBlur={() => setIsInputFocused(false)}
              type="text"
              className={`${inputBorderColor} mb-1 focus:outline-none ${align.startsWith("OS") ? align.split("_")[1] : "w-full"}`}
              placeholder={placeholder || ""}
            />
            {isInputFocused && feedback && (
              <FeedbackComponent
                formatFeedback={feedback ? feedback : ""}
                invalid={invalid}
                type={"overlay"}
              />
            )}
          </div>
        </div>
        {spacing}
      </div>
    )
  }

  return inputElement
}

const FeedbackComponent = ({
  formatFeedback,
  invalid,
  type,
}: {
  formatFeedback: string
  invalid: boolean
  type: "overlay" | "below" // overlay means: feedback shown below the input field over other components
}) => {
  const { t } = useTranslation()

  let feedbackBackgroundColor: string
  let className
  if (type === "below") {
    feedbackBackgroundColor = formatFeedback
      ? !invalid
        ? "border-l-4 border-green-400"
        : "border-l-4 border-red-400"
      : "border-l-4 border-blue-400"
    className = `mt-2 p-2 ${feedbackBackgroundColor} `
    // remove text-left to make the feedback align center
    return (
      <div className={`${className} text-left`}>
        <span>
          <Markdown md={formatFeedback ? formatFeedback : t("provideFeedbackCheckFormat")} />
        </span>
      </div>
    )
  } else {
    feedbackBackgroundColor = formatFeedback ? (!invalid ? "bg-green-400" : "bg-red-400") : ""
    className = `absolute left-0 top-full z-10 ${feedbackBackgroundColor} border border-gray-300 dark:border-gray-700 shadow-md p-2 mt-1 rounded-md`
    // remove text-left to make the feedback align center
    return (
      <div className={`${className} text-left`}>
        {formatFeedback && (
          <span>
            <Markdown md={formatFeedback} />
          </span>
        )}
      </div>
    )
  }
}<|MERGE_RESOLUTION|>--- conflicted
+++ resolved
@@ -49,11 +49,7 @@
         {spacing}
         <div className="flex flex-col">
           <div className="flex flex-row items-center">
-<<<<<<< HEAD
-            <div className={`${prompt ? "mr-2" : ""}`}>{promptElement}</div>
-=======
             <div className="mr-2 whitespace-nowrap">{promptElement}</div>
->>>>>>> dead1755
             <div className={`relative h-full w-full`}>
               <Input
                 ref={focus ? firstInputRef : null}
@@ -85,11 +81,7 @@
       <div>
         {spacing}
         <div className="flex flex-row items-center">
-<<<<<<< HEAD
-          <div className={`${prompt ? "mr-2" : ""}`}>{promptElement}</div>
-=======
           <div className="mr-2 whitespace-nowrap">{promptElement}</div>
->>>>>>> dead1755
           <div className={`relative h-full w-full`}>
             <Input
               ref={focus ? firstInputRef : null}
