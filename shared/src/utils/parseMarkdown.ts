/** This file contains functions to parse simple markdown */

export type ListItem = {
  level: number
  text: string
}

/** First, we define the relevant regexes */
export const codeBlockRegex = /^```(.*?)\r?\n^((?:.*(\r?\n|$))*?)^```$/m
export const quoteBlockRegex = /^((?:(?:> ).*(\r?\n|$))+)/m
export const codeRegex = /`([^`]+)`/
export const squareBracketRegex = /\\\[(.*?)\\\]/
export const dollarRegex = /\$([^$]+)\$/
export const boldRegex = /\*\*([^*]+)\*\*/
export const italicRegex = /\*([^*]+)\*/
export const linkRegex = /\[([^\]]+)\]\(([^)]+)\)/
export const tableRegex = /^(\|(?:[^\r\n|]*\|)+(?:\r?\n\|(?:[^\r\n|]*\|)+)*)/m
export const inputRegex = /\{\{(.*?#.*?)\}\}/ // match at least on # to be an input
export const listRegex = /^((?:\s*-\s[^*].*(\r?\n|$))+)/m
// TODO check the regexes for the list again

/**
 * The parser converts the markdown string to a ParseTree object defined as
 * follows:
 */
export type ParseTree = ParseTreeNode[]
export type ParseTreeNode =
  | string
  | { kind: "`"; child: string }
  | { kind: "```"; child: string; language?: string }
  | { kind: "$$" | "$"; child: string }
  | { kind: "**" | "*" | ">"; child: ParseTree }
  | { kind: "a"; child: ParseTree; url: string }
  | { kind: "table"; child: TableNode }
  | { kind: "input"; child: string }
  | { kind: "list"; child: ListItem[] }
export type TableNode = {
  content: ParseTree[][]
  format: {
    header: boolean
    vLines: number[]
    hLines: number[]
    alignment: ColumnAlignment[]
  }
}
export type ColumnAlignment = "left" | "center" | "right"

/**
 * The parseMarkdown function parses markdown-like text into a parse tree.
 *
 * @param md The markdown-like text to parse
 * @returns The parse tree
 */
export function parseMarkdown(md: string): ParseTree {
  if (md === "") return []

  const regexes = [
    { regex: tableRegex, kind: "table", markdown: false },
    { regex: listRegex, kind: "list", markdown: true },
    { regex: codeBlockRegex, kind: "```", markdown: false },
    { regex: quoteBlockRegex, kind: ">", markdown: true },
    { regex: inputRegex, kind: "input", markdown: false },
    { regex: codeRegex, kind: "`", markdown: false },
    { regex: squareBracketRegex, kind: "$$", markdown: false },
    { regex: dollarRegex, kind: "$", markdown: false },
    { regex: boldRegex, kind: "**", markdown: true },
    { regex: italicRegex, kind: "*", markdown: true },
    { regex: linkRegex, kind: "a", markdown: true },
  ]

  // parse regexes whose match text is plain text
  for (const { regex, kind, markdown } of regexes) {
    const match = regex.exec(md)
    if (match) {
      if (kind === "```") {
        ;[match[1], match[2]] = [match[2], match[1]]
      }
      if (kind === ">") {
        // remove the leading "> " from each line
        match[1] = match[1]
          .split(/\r?\n/)
          .map((line) => line.slice(2))
          .join("\n")
      }
      if (kind === "list") {
        const node: ParseTreeNode = {
          kind,
          child: parseMarkdownList(match[0]),
        }
        const before = md.slice(0, match.index)
        const after = md.slice(match.index + match[0].length)
        return [...parseMarkdown(before), node, ...parseMarkdown(after)]
      }
      if (kind === "table") {
        const node: ParseTreeNode = {
          kind,
          child: parseTable(match[0]),
        }
        const before = md.slice(0, match.index)
        const after = md.slice(match.index + match[0].length)
        return [...parseMarkdown(before), node, ...parseMarkdown(after)]
      }
      if (kind === "input") {
        const node: ParseTreeNode = {
          kind,
          child: match[1],
        }
        const before = md.slice(0, match.index)
        const after = md.slice(match.index + match[0].length)
        return [...parseMarkdown(before), node, ...parseMarkdown(after)]
      }
      const node = {
        kind,
        child: markdown ? parseMarkdown(match[1]) : match[1],
      } as ParseTreeNode
      if (typeof node !== "string" && node.kind === "a") {
        node.url = match[2]
      }
      if (typeof node !== "string" && node.kind === "```") {
        node.language = match[2]
      }
      const before = md.slice(0, match.index)
      const after = md.slice(match.index + match[0].length)
      return [...parseMarkdown(before), node, ...parseMarkdown(after)]
    }
  }
  return [md]
}

/**
 * Parses a markdown-like table.
 * Supports the default Markdown table syntax and extends it the following way:
 * - A header line can be indicated by having it followed by a line like `|====|====|`.
 * - Lines like `|----|----|` indicate horizontal subdivisions of the tables
 * - The first horizontal line indicator (`|====|====|` or `|----|----|`) also supports `!` on
 *    either side of `|` to indicate a visual vertical subdivision of the table as well as an alignment indicated by `:`.
 *    If the first horizontal line indicator is the very first line of the table, it does not result in a horizontal line
 *    and is only used for formatting purposes.
 * Example:
 * | A | B | C |
 * |===:|!:===:|===|
 * | a1 | b1 | c1 |
 * | a2 | b2 | c2 |
 * |---|---|---|
 * | a3 | b3 | c3 |
 * The table has a table header, the first column is justified right, and the second column is centered.
 * There is a visual subdivision between the first and second column as well as between the second and third row.
 * @param table The markdown-like text to parse
 * @returns TableNode
 */
export function parseTable(table: string): TableNode {
  const formattingRegex = /^\|(?:(?:[:!]*=+[:!]*\|)+|(?:[:!]*-+[:!]*\|)+)$/
  const rows = table.split(/\r?\n/)
  const node: TableNode = {
    content: [],
    format: {
      header: false,
      vLines: [],
      hLines: [],
      alignment: [],
    },
<<<<<<< HEAD
  }

  // regex expression for extra features
  // const regexExtraFeatures: { [key: string]: RegExp } = {
  //   hashtag: /^#.*#$/,
  // }
  const getCellsOfRow = (line: string) =>
    line
      .split("|")
      .slice(1, -1)
      .map((c) => c.trim())

  const formattingRowIndex = rows.findIndex((row) => formattingRegex.test(row))

  if (formattingRowIndex >= 0) {
    node.format.header = rows[formattingRowIndex].includes("=") && formattingRowIndex === 1
    const cellsOfRow = getCellsOfRow(rows[formattingRowIndex])
    cellsOfRow.forEach((cell, i) => {
      const [left, right] = cell.split(/[-=]+/)
      if (left.includes("!")) node.format.vLines.push(i)
      if (right.includes("!")) node.format.vLines.push(i + 1)
      const alignment = (left.includes(":") ? 1 : 0) + (right.includes(":") ? 2 : 0)
      if (alignment === 2) node.format.alignment.push("right")
      else if (alignment === 3) node.format.alignment.push("center")
      else node.format.alignment.push("left")
    })
  }

=======
  }

  const getCellsOfRow = (line: string) =>
    line
      .split("|")
      .slice(1, -1)
      .map((c) => c.trim())

  const formattingRowIndex = rows.findIndex((row) => formattingRegex.test(row))

  if (formattingRowIndex >= 0) {
    node.format.header = rows[formattingRowIndex].includes("=") && formattingRowIndex === 1
    const cellsOfRow = getCellsOfRow(rows[formattingRowIndex])
    cellsOfRow.forEach((cell, i) => {
      const [left, right] = cell.split(/[-=]+/)
      if (left.includes("!") && i > 0) node.format.vLines.push(i - 1)
      if (right.includes("!")) node.format.vLines.push(i)
      const alignment = (left.includes(":") ? 1 : 0) + (right.includes(":") ? 2 : 0)
      if (alignment === 2) node.format.alignment.push("right")
      else if (alignment === 3) node.format.alignment.push("center")
      else node.format.alignment.push("left")
    })
  }

>>>>>>> 964c7e98
  for (let i = 0; i < rows.length; i++) {
    if (formattingRegex.test(rows[i])) {
      node.format.hLines.push(node.content.length - 1)
    } else {
      node.content.push(getCellsOfRow(rows[i]).map(parseMarkdown))
    }
  }

  return node
}

function parseMarkdownList(list: string): ListItem[] {
  const pattern = /( *)- ([^:\n]+)(?:: ([^\n]*))?\n?/
  const lines = list.split("\n")
  const result: ListItem[] = []
  for (let i = 0; i < lines.length; i++) {
    const match = pattern.exec(lines[i])
    if (match) {
      const ident = match[1].length
      const text = match[2]
      result.push({ level: ident, text: text })
    }
  }
  return result
}<|MERGE_RESOLUTION|>--- conflicted
+++ resolved
@@ -159,36 +159,6 @@
       hLines: [],
       alignment: [],
     },
-<<<<<<< HEAD
-  }
-
-  // regex expression for extra features
-  // const regexExtraFeatures: { [key: string]: RegExp } = {
-  //   hashtag: /^#.*#$/,
-  // }
-  const getCellsOfRow = (line: string) =>
-    line
-      .split("|")
-      .slice(1, -1)
-      .map((c) => c.trim())
-
-  const formattingRowIndex = rows.findIndex((row) => formattingRegex.test(row))
-
-  if (formattingRowIndex >= 0) {
-    node.format.header = rows[formattingRowIndex].includes("=") && formattingRowIndex === 1
-    const cellsOfRow = getCellsOfRow(rows[formattingRowIndex])
-    cellsOfRow.forEach((cell, i) => {
-      const [left, right] = cell.split(/[-=]+/)
-      if (left.includes("!")) node.format.vLines.push(i)
-      if (right.includes("!")) node.format.vLines.push(i + 1)
-      const alignment = (left.includes(":") ? 1 : 0) + (right.includes(":") ? 2 : 0)
-      if (alignment === 2) node.format.alignment.push("right")
-      else if (alignment === 3) node.format.alignment.push("center")
-      else node.format.alignment.push("left")
-    })
-  }
-
-=======
   }
 
   const getCellsOfRow = (line: string) =>
@@ -213,7 +183,6 @@
     })
   }
 
->>>>>>> 964c7e98
   for (let i = 0; i < rows.length; i++) {
     if (formattingRegex.test(rows[i])) {
       node.format.hLines.push(node.content.length - 1)
