--- conflicted
+++ resolved
@@ -1,9 +1,5 @@
-<<<<<<< HEAD
+import type Random from "./random.ts"
 import { RootedTree } from "@shared/utils/graph.ts"
-import Random from "./random.ts"
-=======
-import type Random from "./random.ts"
->>>>>>> 27be8132
 
 export type VariableValues = Record<string, boolean>
 export type NormalForm = "CNF" | "DNF"
@@ -260,14 +256,13 @@
     return this
   }
 
-<<<<<<< HEAD
+  getNumLiterals(): number {
+    return 1
+  }
+
   public toRootedTree(): RootedTree {
     if (this.negated) return new RootedTree(`${operatorToUnicode[negationType]}${this.name}`)
     else return new RootedTree(this.name)
-=======
-  getNumLiterals(): number {
-    return 1
->>>>>>> 27be8132
   }
 }
 
@@ -633,7 +628,10 @@
     return this
   }
 
-<<<<<<< HEAD
+  public getNumLiterals(): number {
+    return this.leftOperand.getNumLiterals() + this.rightOperand.getNumLiterals()
+  }
+
   toRootedTree(): RootedTree {
     let op = new RootedTree(operatorToUnicode[this.type], [
       this.leftOperand.toRootedTree(),
@@ -642,10 +640,6 @@
     if (this.negated) op = new RootedTree(operatorToUnicode[negationType], [op])
 
     return op
-=======
-  public getNumLiterals(): number {
-    return this.leftOperand.getNumLiterals() + this.rightOperand.getNumLiterals()
->>>>>>> 27be8132
   }
 }
 
