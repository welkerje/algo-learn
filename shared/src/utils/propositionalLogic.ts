--- conflicted
+++ resolved
@@ -1,8 +1,5 @@
-<<<<<<< HEAD
 import { RootedTree } from "@shared/utils/graph.ts"
-=======
 import { mdInputField, mdTableFromData } from "@shared/utils/markdownTools.ts"
->>>>>>> 964c7e98
 import type Random from "./random.ts"
 
 export type VariableValues = Record<string, boolean>
